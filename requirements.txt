# data handling
numpy>=1.17.3
pandas>=1.1.5
stockstats>=0.4.0
yfinance
elegantrl
#pyfolio
# plot
matplotlib

# Model Building Requirements
scikit-learn>=0.21.0
gym>=0.17
stable-baselines3[extra]
ray[default]
ray[tune]
lz4
tensorboardX
gputil

# market data & paper trading API
exchange_calendars
<<<<<<< HEAD
alpaca_trade_api>=2.1.0
ccxt>=1.66.32
=======
alpaca_trade_api
ccxt==1.66.32  # make sure that >=1.66.32  
>>>>>>> 52c9160e
jqdatasdk
wrds

# testing requirements
pytest

# packaging
#setuptools>=41.4.0
setuptools==59.5.0
wheel>=0.33.6

#hooks
pre-commit<|MERGE_RESOLUTION|>--- conflicted
+++ resolved
@@ -20,13 +20,8 @@
 
 # market data & paper trading API
 exchange_calendars
-<<<<<<< HEAD
 alpaca_trade_api>=2.1.0
-ccxt>=1.66.32
-=======
-alpaca_trade_api
 ccxt==1.66.32  # make sure that >=1.66.32  
->>>>>>> 52c9160e
 jqdatasdk
 wrds
 
